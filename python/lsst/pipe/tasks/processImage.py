#!/usr/bin/env python
#
# LSST Data Management System
# Copyright 2008, 2009, 2010 LSST Corporation.
#
# This product includes software developed by the
# LSST Project (http://www.lsst.org/).
#
# This program is free software: you can redistribute it and/or modify
# it under the terms of the GNU General Public License as published by
# the Free Software Foundation, either version 3 of the License, or
# (at your option) any later version.
#
# This program is distributed in the hope that it will be useful,
# but WITHOUT ANY WARRANTY; without even the implied warranty of
# MERCHANTABILITY or FITNESS FOR A PARTICULAR PURPOSE.    See the
# GNU General Public License for more details.
#
# You should have received a copy of the LSST License Statement and
# the GNU General Public License along with this program.  If not,
# see <http://www.lsstcorp.org/LegalNotices/>.
#
import lsst.pex.config as pexConfig
import lsst.pex.exceptions as pexExceptions
import lsst.pipe.base as pipeBase
import lsst.daf.base as dafBase
import lsst.afw.table as afwTable
import lsst.afw.geom as afwGeom
from lsst.meas.algorithms import SourceDetectionTask, SourceMeasurementTask, SourceDeblendTask
from lsst.ip.isr import IsrTask
from lsst.pipe.tasks.calibrate import CalibrateTask

class ProcessImageConfig(pexConfig.Config):
    """Config for ProcessImage"""
    doCalibrate = pexConfig.Field(dtype=bool, default=True, doc = "Perform calibration?")
    doDetection = pexConfig.Field(dtype=bool, default=True, doc = "Detect sources?")
    ## NOTE, default this to False until it is fully vetted; #2138
    doDeblend = pexConfig.Field(dtype=bool, default=False, doc = "Deblend sources?")
    doMeasurement = pexConfig.Field(dtype=bool, default=True, doc = "Measure sources?")
    doWriteCalibrate = pexConfig.Field(dtype=bool, default=True, doc = "Write calibration results?")
    persistBackgroundModel = pexConfig.Field(dtype=bool, default=True, doc = "If True persist background model with background subtracted calexp.  \
        If False persist calexp with the background included.")
    doWriteCalibrateMatches = pexConfig.Field(dtype=bool, default=True,
                                              doc = "Write icSrc to reference matches?")
    doWriteSources = pexConfig.Field(dtype=bool, default=True, doc = "Write sources?")
    doWriteSourceMatches = pexConfig.Field(dtype=bool, default=False,
                                           doc = "Compute and write src to reference matches?")
    doWriteHeavyFootprintsInSources = pexConfig.Field(dtype=bool, default=False,
                                                      doc = "Include HeavyFootprint data in source table?")
    calibrate = pexConfig.ConfigurableField(
        target = CalibrateTask,
        doc = "Calibration (inc. high-threshold detection and measurement)",
    )
    detection = pexConfig.ConfigurableField(
        target = SourceDetectionTask,
        doc = "Low-threshold detection for final measurement",
    )
    deblend = pexConfig.ConfigurableField(
        target = SourceDeblendTask,
        doc = "Split blended sources into their components",
    )
    measurement = pexConfig.ConfigurableField(
        target = SourceMeasurementTask,
        doc = "Final source measurement on low-threshold detections",
    )

    def validate(self):
        pexConfig.Config.validate(self)
        if self.doMeasurement and not self.doDetection:
            raise ValueError("Cannot run source measurement without source detection.")
        if self.doDeblend and not self.doDetection:
            raise ValueError("Cannot run source deblending without source detection.")
        if self.doWriteHeavyFootprintsInSources and not self.doWriteSources:
            raise ValueError("Cannot write HeavyFootprints (doWriteHeavyFootprintsInSources) without doWriteSources")

class ProcessImageTask(pipeBase.CmdLineTask):
    """An abstract base class for tasks do simple calibration, detection, deblending, and measurement
    on individual images.

    Other command-line Process***Tasks (such as ProcessCcdTask and ProcessCoaddTask) rely on
    ProcessImageTask for their main algorithmic code, and only need to add pre- and post- processing
    and serialization.

    Subclasses are responsible for meeting the requirements of CmdLineTask.
    """
    ConfigClass = ProcessImageConfig

    dataPrefix = ""  # Name to prepend to all input and output datasets (e.g. 'goodSeeingCoadd_')

    def __init__(self, **kwargs):
        pipeBase.CmdLineTask.__init__(self, **kwargs)
        self.makeSubtask("calibrate")
        self.schema = kwargs.pop("schema", None)
        if self.schema is None:
            self.schema = afwTable.SourceTable.makeMinimalSchema()
        # add fields needed to identify stars used in the calibration step
        self.makeSubtask("calibrate")

        # Setup our schema by starting with fields we want to propagate from icSrc.
        calibSchema = self.calibrate.schema
        self.schemaMapper = afwTable.SchemaMapper(calibSchema)
        self.schemaMapper.addMinimalSchema(afwTable.SourceTable.makeMinimalSchema(), False)
        self.calibSourceKey = self.schemaMapper.addOutputField(
            afwTable.Field["Flag"]("calib.detected", "Source was detected as an icSrc")
            )
        for key in self.calibrate.getCalibKeys():
            self.schemaMapper.addMapping(key)
        self.schema = self.schemaMapper.getOutputSchema()
        self.algMetadata = dafBase.PropertyList()
        if self.config.doDetection:
            self.makeSubtask("detection", schema=self.schema)
        if self.config.doDeblend:
            self.makeSubtask("deblend", schema=self.schema)
        if self.config.doMeasurement:
            self.makeSubtask("measurement", schema=self.schema, algMetadata=self.algMetadata)

    def makeIdFactory(self, sensorRef):
        raise NotImplementedError()

    @pipeBase.timeMethod
    def process(self, dataRef, inputExposure):
        """Process an Image
        
        @param dataRef: data reference that corresponds to the input image
        @param inputExposure:  exposure to process

        @return pipe_base Struct containing these fields:
        - postIsrExposure: exposure after ISR performed if calib.doIsr or config.doCalibrate, else None
        - exposure: calibrated exposure (calexp): as computed if config.doCalibrate,
            else as upersisted and updated if config.doDetection, else None
        - calib: object returned by calibration process if config.doCalibrate, else None
        - apCorr: aperture correction: as computed config.doCalibrate, else as unpersisted
            if config.doMeasure, else None
        - sources: detected source if config.doPhotometry, else None
        """
        idFactory = self.makeIdFactory(dataRef)

        # initialize outputs
        calExposure = None
        calib = None
        apCorr = None
        sources = None
        psf = None
        backgrounds = []        
        if self.config.doCalibrate:
            calib = self.calibrate.run(inputExposure, idFactory=idFactory)
            psf = calib.psf
            calExposure = calib.exposure
            apCorr = calib.apCorr
            if self.config.doWriteCalibrate:
                dataRef.put(calib.sources, self.dataPrefix + "icSrc")
                if calib.psf is not None:
                    dataRef.put(calib.psf, self.dataPrefix + "psf")
                if calib.apCorr is not None:
                    dataRef.put(calib.apCorr, self.dataPrefix + "apCorr")
                if calib.matches is not None and self.config.doWriteCalibrateMatches:
                    normalizedMatches = afwTable.packMatches(calib.matches)
                    normalizedMatches.table.setMetadata(calib.matchMeta)
                    dataRef.put(normalizedMatches, self.dataPrefix + "icMatch")
            try:
                for bg in calib.backgrounds:
                    backgrounds.append(bg)
            except TypeError:     
                backgrounds.append(calib.backgrounds)
            except AttributeError:
                self.log.warn("The calibration task did not return any backgrounds.  Any background subtracted in the calibration process cannot be persisted.")
        else:
            calib = None

        if self.config.doDetection:
            if calExposure is None:
                if not dataRef.datasetExists(self.dataPrefix + "calexp"):
                    raise pipeBase.TaskError("doCalibrate false, doDetection true and calexp does not exist")
                calExposure = dataRef.get(self.dataPrefix + "calexp")
            if calib is None or calib.psf is None:
                try:
                    psf = dataRef.get(self.dataPrefix + "psf", immediate=True)
                    calExposure.setPsf(psf)
<<<<<<< HEAD
                except pexExceptions.LsstCppException:
                    self.log.log(self.log.WARN, "Unable to read calibrated PSF from disk; using initial guess")
=======
                except Exception:
                    self.log.warn("Unable to read calibrated PSF from disk; using initial guess")
>>>>>>> a2a50889
                    
            table = afwTable.SourceTable.make(self.schema, idFactory)
            table.setMetadata(self.algMetadata)
            detections = self.detection.makeSourceCatalog(table, calExposure)
            sources = detections.sources
            fpSets = detections.fpSets
            if fpSets.background:           
                backgrounds.append(fpSets.background)

        if self.config.doDeblend:
            if calExposure is None:
                calExposure = dataRef.get(self.dataPrefix + 'calexp')
            if psf is None:
                psf = dataRef.get(self.dataPrefix + 'psf')

            self.deblend.run(calExposure, sources, psf)

        if self.config.doMeasurement:
            if apCorr is None:
                apCorr = dataRef.get(self.dataPrefix + "apCorr")
            self.measurement.run(calExposure, sources, apCorr)

        if self.config.doWriteCalibrate:
            # wait until after detection and measurement, since detection sets detected mask bits and both require 
            # a background subtracted exposure;
            # note that this overwrites an existing calexp if doCalibrate false
               
            if calExposure is None:
                self.log.warn("calibrated exposure is None; cannot save it")
            else:
                if self.config.persistBackgroundModel:
                    self.writeBackgrounds(dataRef, backgrounds)
                else:
                    self.restoreBackgrounds(calExposure, backgrounds)
                dataRef.put(calExposure, self.dataPrefix + "calexp")

        if calib is not None:
            self.propagateCalibFlags(calib.sources, sources)

        if sources is not None and self.config.doWriteSources:
            if self.config.doWriteHeavyFootprintsInSources:
                sources.setWriteHeavyFootprints(True)
            dataRef.put(sources, self.dataPrefix + 'src')
            
        if self.config.doWriteSourceMatches:
            self.log.info("Matching src to reference catalogue" % (dataRef.dataId))
            srcMatches, srcMatchMeta = self.matchSources(calExposure, sources)

            if srcMatches is not None:
                normalizedSrcMatches = afwTable.packMatches(srcMatches)
                normalizedSrcMatches.table.setMetadata(srcMatchMeta)
                dataRef.put(normalizedSrcMatches, self.dataPrefix + "srcMatch")
        else:
            srcMatches = None; srcMatchMeta = None

        return pipeBase.Struct(
            inputExposure = inputExposure,
            exposure = calExposure,
            calib = calib,
            apCorr = apCorr,
            sources = sources,
            matches = srcMatches,
            matchMeta = srcMatchMeta,
            backgrounds = backgrounds,
        )

    def matchSources(self, exposure, sources):
        """Match the sources to the reference object loaded by the calibrate task"""
        try:
            astrometer = self.calibrate.astrometry.astrometer
        except AttributeError:
            self.log.warn("Failed to find an astrometer in calibrate's astronomy task")
            return None, None

        astromRet = astrometer.useKnownWcs(sources, exposure=exposure)
        # N.b. yes, this is what useKnownWcs calls the returned values
        return astromRet.matches, astromRet.matchMetadata

    def propagateCalibFlags(self, icSources, sources, matchRadius=1):
        """Match the icSources and sources, and propagate Interesting Flags (e.g. PSF star) to the sources
        """
        self.log.info("Matching icSource and Source catalogs to propagate flags.")
        if icSources is None or sources is None:
            return

        closest = False                 # return all matched objects
        matched = afwTable.matchRaDec(icSources, sources, matchRadius*afwGeom.arcseconds, closest)
        if self.config.doDeblend:
            matched = [m for m in matched if m[1].get("deblend.nchild") == 0] # if deblended, keep children
        #
        # Because we had to allow multiple matches to handle parents, we now need to
        # prune to the best matches
        #
        bestMatches = {}
        for m0, m1, d in matched:
            id0 = m0.getId()
            if bestMatches.has_key(id0):
                if d > bestMatches[id0][2]:
                    continue

            bestMatches[id0] = (m0, m1, d)

        matched = bestMatches.values()
        #
        # Check that we got it right
        #
        if len(set(m[0].getId() for m in matched)) != len(matched):
            self.log.warn("At least one icSource is matched to more than one Source")
        #
        # Copy over the desired flags
        #
        for ics, s, d in matched:
            s.setFlag(self.calibSourceKey, True)
            s.assign(ics, self.schemaMapper)

        return

    def getSchemaCatalogs(self):
        """Return a dict of empty catalogs for each catalog dataset produced by this task."""
        src = afwTable.SourceCatalog(self.schema)
        src.getTable().setMetadata(self.algMetadata)
        d = {self.dataPrefix + "src": src}
        icSrc = None
        try:
            icSrc = afwTable.SourceCatalog(self.calibrate.schema)
            icSrc.getTable().setMetadata(self.calibrate.algMetadata)
        except AttributeError:
            pass
        if icSrc is not None:
            d[self.dataPrefix + "icSrc"] = icSrc
        return d

    def writeBackgrounds(self, dataRef, backgrounds):
        """Backgrounds are persisted via the butler

        Currently, due to the lack of support for writing the background models
        directly, we are forced to write them as full-size images instead of the
        internal representation.  This unfortunately increases the disk usage,
        but will hopefully change for the better soon.

        @param dataRef: Data reference
        @param backgrounds: List of background models
        """
        self.log.warn("Persisting background models as an image")
        bg = backgrounds[0].getImageF()
        for b in backgrounds[1:]:
            bg += b.getImageF()
        dataRef.put(bg, self.dataPrefix+"calexpBackground")

    def restoreBackgrounds(self, exp, backgrounds):
        """Add backgrounds back in to an exposure

        @param exp: Exposure to which to add backgrounds
        @param backgrounds: List of background models
        """
        mi = exp.getMaskedImage()
        for bg in backgrounds:
            mi += bg.getImageF()<|MERGE_RESOLUTION|>--- conflicted
+++ resolved
@@ -176,13 +176,8 @@
                 try:
                     psf = dataRef.get(self.dataPrefix + "psf", immediate=True)
                     calExposure.setPsf(psf)
-<<<<<<< HEAD
                 except pexExceptions.LsstCppException:
-                    self.log.log(self.log.WARN, "Unable to read calibrated PSF from disk; using initial guess")
-=======
-                except Exception:
                     self.log.warn("Unable to read calibrated PSF from disk; using initial guess")
->>>>>>> a2a50889
                     
             table = afwTable.SourceTable.make(self.schema, idFactory)
             table.setMetadata(self.algMetadata)

--- conflicted
+++ resolved
@@ -35,30 +35,20 @@
 import lsst.meas.astrom as measAstrom
 from lsst.pipe.tasks.registerImage import RegisterTask
 from lsst.meas.algorithms import SourceDetectionTask, SourceMeasurementTask, SourceDeblendTask, \
-<<<<<<< HEAD
     starSelectorRegistry, PsfAttributes, getBackground, BackgroundConfig
-from lsst.ip.diffim import ImagePsfMatchTask
-                                        
-=======
-    starSelectorRegistry, AlgorithmRegistry, PsfAttributes
 from lsst.ip.diffim import ImagePsfMatchTask, DipoleMeasurementTask, DipoleAnalysis, SourceFlagChecker
              
->>>>>>> 585fa1b7
 FwhmPerSigma = 2 * math.sqrt(2 * math.log(2))
 
 class ImageDifferenceConfig(pexConfig.Config):
     """Config for ImageDifferenceTask
     """
     doAddCalexpBackground = pexConfig.Field(dtype=bool, default=True,
-<<<<<<< HEAD
-        doc = "Add background to calexp before processing it? This may improve calexp quality.")
+        doc = "Add background to calexp before processing it.  Useful as ipDiffim does background matching.")
     doUseRegister = pexConfig.Field(dtype=bool, default=True, 
         doc = "Use image-to-image registration to align template with science image")
     doDebugRegister = pexConfig.Field(dtype=bool, default=False, 
         doc = "Writing debugging data for doUseRegister")
-=======
-        doc = "Add background to calexp before processing it.  Useful as ipDiffim does background matching.")
->>>>>>> 585fa1b7
     doSelectSources = pexConfig.Field(dtype=bool, default=True, 
         doc = "Select stars to use for kernel fitting")
     doSubtract = pexConfig.Field(dtype=bool, default=True, doc = "Compute subtracted exposure?")
@@ -114,21 +104,17 @@
         target = DipoleMeasurementTask,
         doc = "Final source measurement on low-threshold detections",
     )
-<<<<<<< HEAD
     register = pexConfig.ConfigurableField(
         target = RegisterTask,
         doc = "Task to enable image-to-image image registration (warping)",
     )
     
-=======
-
     growFootprint = pexConfig.Field(dtype=int, default=2,
         doc = "Grow positive and negative footprints by this amount before merging")
 
     diaSourceMatchRadius = pexConfig.Field(dtype=float, default=0.5,
         doc = "Match radius (in arcseconds) for DiaSource to Source association")
 
->>>>>>> 585fa1b7
     def setDefaults(self):
         self.selectDetection.reEstimateBackground = False
         # High sigma detections only
@@ -136,13 +122,8 @@
 
         # Minimal set of measurments for star selection
         self.selectMeasurement.algorithms.names.clear()
-<<<<<<< HEAD
-        self.selectMeasurement.algorithms.names = ('flux.psf', 'flags.pixel', \
-                                                       'shape.sdss',  'flux.gaussian', 'skycoord')
-=======
         self.selectMeasurement.algorithms.names = ("flux.psf", "flags.pixel", 
                                                    "shape.sdss",  "flux.gaussian", "skycoord")
->>>>>>> 585fa1b7
         self.selectMeasurement.slots.modelFlux = None
         self.selectMeasurement.slots.apFlux = None 
         self.selectMeasurement.doApplyApCorr = False
@@ -164,12 +145,7 @@
         if self.doMerge and not self.doDetection:
             raise ValueError("Cannot run source merging without source detection.")
         if self.doWriteHeavyFootprintsInSources and not self.doWriteSources:
-<<<<<<< HEAD
             raise ValueError("Cannot write HeavyFootprints without doWriteSources")
-=======
-            raise ValueError(
-                "Cannot write HeavyFootprints (doWriteHeavyFootprintsInSources) without doWriteSources")
->>>>>>> 585fa1b7
 
 
 class ImageDifferenceTask(pipeBase.CmdLineTask):
@@ -326,7 +302,6 @@
                 matches = astromRet.matches
 
                 kernelSources = self.sourceSelector.selectSources(exposure, selectSources, matches=matches)
-<<<<<<< HEAD
                 self.log.info("Selected %d / %d sources for Psf matching" % \
                                   (len(kernelSources), len(selectSources)))
 
@@ -395,11 +370,6 @@
                                  m in results.matches]
                     allresids = dict(zip(sids, zip(positions, residuals)))
 
-=======
-                self.log.info("Selected %d / %d sources for Psf matching" % (
-                        len(kernelSources), len(selectSources)))
->>>>>>> 585fa1b7
-
             # warp template exposure to match exposure,
             # PSF match template exposure to exposure,
             # then return the difference
@@ -566,22 +536,12 @@
                                        self.subtract.config.kernel.active.detectionConfig, 
                                        origVariance = True)
         if display and showDiaSources:
-            import lsst.ip.diffim.diffimTools as diffimTools
-<<<<<<< HEAD
-            flagChecker   = diffimTools.SourceFlagChecker(sources)
-            dipoleChecker = diffimTools.DipoleChecker(sources)
-            isFlagged     = [flagChecker(x) for x in sources]
-            isDipole      = [dipoleChecker(x) for x in sources]
-            diUtils.showDiaSources(sources, subtractRes.subtractedExposure, isFlagged, 
-                                   isDipole, frame=lsstDebug.frame)
-=======
             import lsst.ip.diffim.utils as diUtils
             flagChecker   = SourceFlagChecker(diaSources)
             isFlagged     = [flagChecker(x) for x in diaSources]
             isDipole      = [x.get("classification.dipole") for x in diaSources]
             diUtils.showDiaSources(diaSources, subtractRes.subtractedExposure, isFlagged, isDipole, 
                                    frame=lsstDebug.frame)
->>>>>>> 585fa1b7
             lsstDebug.frame += 1
         
         if display and showDipoles:
@@ -635,11 +595,7 @@
                 patch = "%s,%s" % (patchInfo.getIndex()[0], patchInfo.getIndex()[1]),
             )
             if not sensorRef.datasetExists(**patchArgDict):
-<<<<<<< HEAD
                 self.log.warn("%(datasetType)s, tract=%(tract)s, patch=%(patch)s does not exist" \
-=======
-                self.log.warn("%(datasetType)s, tract=%(tract)s, patch=%(patch)s does not exist; skipping" \
->>>>>>> 585fa1b7
                                   % patchArgDict)
                 continue
 
@@ -660,14 +616,8 @@
                     patch = "%s,%s" % (patchInfo.getIndex()[0], patchInfo.getIndex()[1]),
                     )
                 if not sensorRef.datasetExists(**patchPsfDict):
-<<<<<<< HEAD
                     self.log.warn("%(datasetType)s, tract=%(tract)s, patch=%(patch)s does not exist" \
                                       % patchPsfDict)
-=======
-                    self.log.warn(
-                        "%(datasetType)s, tract=%(tract)s, patch=%(patch)s does not exist; skipping" \
-                            % patchPsfDict)
->>>>>>> 585fa1b7
                     continue
                 coaddPsf = sensorRef.get(**patchPsfDict)
 
@@ -679,14 +629,8 @@
                     patch = "%s,%s" % (patchInfo.getIndex()[0], patchInfo.getIndex()[1]),
                     )
                 if not sensorRef.datasetExists(**patchApCorrDict):
-<<<<<<< HEAD
                     self.log.warn("%(datasetType)s, tract=%(tract)s, patch=%(patch)s does not exist" \
                                       % patchApCorrDict)
-=======
-                    self.log.warn(
-                        "%(datasetType)s, tract=%(tract)s, patch=%(patch)s does not exist; skipping" \
-                            % patchApCorrDict)
->>>>>>> 585fa1b7
                     continue
                 coaddApCorr = sensorRef.get(**patchApCorrDict)
 
